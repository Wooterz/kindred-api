From here onwards I'll try to adhere to [Semantic Versioning](http://semver.org). I kinda messed up early, and so it ended up as 2.0 (lol). Sorry guys!

Treat my versioning as if it is 0.x.y.

**Upgrading versions should NEVER break your project, so update to the latest every now and then. :P**

[TODO](https://github.com/ChauTNguyen/kindred-api/blob/master/TODO.md) to view future changes.

<<<<<<< HEAD
## [2.0.76]() - Remove static method rate limiting per 10s.

Riot decided to remove the 1 request per 10 seconds limit after community backlash.
The static method example below no longer works. It only takes a number. Furthermore, there is a bug as well: I have a hardcoded per 10s value. The code assumes that the method limit is per 10 seconds (because everything else is). Unfortunately, static data endpoints do not follow this rule. Avoid setting static data values -- I'll update the lib as Riot updates things.
=======
## [2.0.76](https://github.com/ChauTNguyen/kindred-api/commit/e41acf1179da08731622bcd23f2e5d61eafff97c) - Add forAccountId and forPlatformId to getMatch and Match.by.id.

[Get match endpoint docs & examples](https://github.com/ChauTNguyen/kindred-api/wiki/MATCH-V3) have been updated.

```
RiotSchmick - 07/19/2017
We now have a solution for the participant mirror match issue in match details. When you query the match details via /lol/match/v3/matches/{matchId}, you can now specify an optional query parameter 'forAccountId'. If specified, the participant that maps to the given accountId will be non-obfuscated. 
For example:  https://oc1.api.riotgames.com/lol/match/v3/matches/180100577?forAccountId=200009481
Returns  the participant detail: 
{
"participantId": 9,
"player": {
"platformId": "NA",
"accountId": 32681423,
"summonerName": "eQuinoXX",
"summonerId": 224478,
"currentPlatformId": "OC1",
"currentAccountId": 200009481,
"matchHistoryUri": "/v1/stats/player_history/NA/32681423",
"profileIcon": 1667
}
}(edited)
```
>>>>>>> 80e6c7b7

## [2.0.75](https://github.com/ChauTNguyen/kindred-api/commit/5e58e2639fbb0d8aa254cc47ccb1c19d720eaf14) - Add static method rate limiting.
Defaults are
1 req/10s
60 reqs/60minutes

Note that method limits are changable.

The static methods take in two rate limits (so we use an array), while the other methods simply just takes in one rate limit because they don't have an hourly limit (they only have per 10s limit).

In case if Riot changes their limits again, you can always configure the method rate limits like below (as long as it fits the format at least, if Riot adds more limits to get summoner by name for example, it would need to be an array. however, the code itself only supports [per 10, per 60m]. Better for me to just hotfix tbh.)

```javascript
var k = new _kindredApi.Kindred({
  key: PROD_KEY,
  limits: _kindredApi.LIMITS.PROD,
  spread: true,
  timeout: 5000,
  debug: debug,
  showHeaders: true,
  methodLimits: {
      [_kindredApi.METHOD_TYPES.RETRIEVE_CHAMPION_BY_ID]: [0.5, 10], // array, [0] = per 10s, [1] = per hour
      [_kindredApi.METHOD_TYPES.GET_SUMMONER_BY_NAME]: 1  // constant
  }
});
```

In a way, the configurations above allow you to adjust the spreading of the rate limiter by increasing it or decreasing it to your liking.

## [2.0.74](https://github.com/ChauTNguyen/kindred-api/issues/22) - Fix impossible to set Redis config.

Forgot about this!

## [2.0.73](https://github.com/ChauTNguyen/kindred-api/tree/feature/add-js-date-handling) - Add JS date handling for beginTime and endTime.

```javascript
// passing in date string
const opts1 = {
  beginTime: 'Tue June 4 2017 19:34:33 GMT-0800 (PST)'
}
// passing in date object
const opts2 = {
  endTime: new Date(1493955273000)
}
// passing in unix
const opts3 = {
  beginTime: 1493955273000
}
const opts = opts1 // change this to test
k.Matchlist.by.name('god tupo', opts, print)
```

## [2.0.72](https://github.com/ChauTNguyen/kindred-api/tree/feature/remove-riot-official-deprecated) - Remove deprecated stuffs for July 24 deprecation.

## [2.0.71](https://github.com/ChauTNguyen/kindred-api/commit/ab0bff509168607c171af27ea3c63abd90b1ed55) - Fix spread/retryOptions/timeout initialization (doesn't need limits).

## [2.0.70](https://github.com/ChauTNguyen/kindred-api/commits/feature/fix-method-rate-limiting-per-region) - Fix method rate-limiting to be per-region.

[for more info!](https://github.com/ChauTNguyen/kindred-api/wiki/Rate-Limiter)

## [2.0.69](https://github.com/ChauTNguyen/kindred-api/commit/c3b3a794ff912b389d3ff535a4ef1b96f3c22a58) - Add method rate-limiting (also customizable).

[Riot Method Limits](https://developer.riotgames.com/rate-limiting.html)

kindred-api now respects method the above rate-limits. It's set by default.

However, users can set their own method rate limits if they want.
This is useful in the case that Riot updates the rate limits, and that I'm MIA.

```javascript
const methodTypes = KindredAPI.METHOD_TYPES

const k = new KindredAPI.Kindred({
  key: 'fakeKey',
  defaultRegion: KindredAPI.REGIONS.NORTH_AMERICA,
  limits: [[500, 10], [30000, 600]], // basic prod key
  debug: true,
  // showKey: true,
  //showDebug: true,
  retryOptions: {
    auto: false, // true by default
    numberOfRetriesBeforeBreak: 3 // infinite by default
  },
  timeout: 1000,
  showHeaders: true,
  cache: new KindredAPI.InMemoryCache(),
  // cacheTTL default if not passed in and cache is passed in
  methodLimits: {
    [methodTypes.GET_SUMMONER_BY_NAME]: 3, // limits this endpoint to 3 requests per 10s
    [methodTypes.GET_MATCH]: 1000 // limits this endpoint to 1000 requests per 10s
  }
})
```

## [2.0.68](https://github.com/ChauTNguyen/kindred-api/commit/9cc9bf6123f0622126391901be48366d2ff64c1f) - Add a new dev rate limit and more response header information is now printed.

LIMITS.DEV = 20req/1s, 100req/120s
LIMITS.OLD_DEV = 10req/10s, 500req/60s

## [2.0.67](https://github.com/ChauTNguyen/kindred-api/commit/9cc9bf6123f0622126391901be48366d2ff64c1f) - Changed static data options to "tags".

All static data tag options (ex: runeListData, runeData) will all be renamed to `tags`. The old labels will become deprecated so I'm releasing this early.

[source](https://discussion.developer.riotgames.com/articles/1736/updates-to-lol-static-data-v3.html)
```
For each endpoint that provides tags on which the response can be filtered, we have renamed that parameter to 'tags', to be consistent and more clear. The old parameter names (e.g., champData, itemListData, etc.) will be supported for the V3 endpoints until the end of the deprecation period, to give those of you that have already swapped over time to update to the new 'tags' parameter name.
```

## [2.0.66](https://github.com/ChauTNguyen/kindred-api/commit/02fc262fd0f89e1253b501cc9199042af9c7f2f0) - Allow users to set timeout.

```javascript
const k = new KindredAPI.Kindred({
  key: 'fakeKey',
  defaultRegion: KindredAPI.REGIONS.NORTH_AMERICA,
  limits: KindredAPI.LIMITS.DEV,
  debug: true,
  // showKey: true,
  //showDebug: true,
  retryOptions: {
    auto: false, // true by default
    numberOfRetriesBeforeBreak: 3 // infinite by default
  },
  timeout: 1000,
  showHeaders: true,
  cache: new KindredAPI.InMemoryCache()
  // cacheTTL default if not passed in and cache is passed in
})
```

## [2.0.65](https://github.com/ChauTNguyen/kindred-api/commit/4f0203cc5b37c507158f5884a5790662cf8b7734) - Added configuration for number of retries.

```javascript
const k = new KindredAPI.Kindred({
  key: 'fakeKey',
  defaultRegion: KindredAPI.REGIONS.NORTH_AMERICA,
  limits: KindredAPI.LIMITS.DEV,
  debug: true,
  // showKey: true,
  //showDebug: true,
  retryOptions: {
    auto: false, // true by default
    numberOfRetriesBeforeBreak: 3 // infinite by default
  },
  showHeaders: true,
  cache: new KindredAPI.InMemoryCache()
  // cacheTTL default if not passed in and cache is passed in
})
```

## [2.0.64](https://github.com/ChauTNguyen/kindred-api/commit/fdda733bbb3c9c43e84006058def99e52af1d4f2) - Added defaults back for getMasters / getChallengers.

Last patch I hastily removed the queue defaults from getChallengers/getMasters.

Adding that back in because in hindsight the only default that should be removed is the queue default from getMatchlist.

## [2.0.63](https://github.com/ChauTNguyen/kindred-api/commit/90e2fb75b91da66b641cdc5313f96b25aff9c461) - Removed defaults for queue.

getMatchlist queue previously defaulted to `420 (TEAM_BUILDER_RANKED_SOLO)`.
getChallengers/getMasters queue previously defaulted to `RANKED_SOLO_5x5`.

## [2.0.62](https://github.com/ChauTNguyen/kindred-api/commit/61b77b91a0e89952e7d092fddf569242533c09a3) - Allow disabling of automatic retries.

```javascript
const k = new KindredAPI.Kindred({
  key: 'fakeKey',
  defaultRegion: KindredAPI.REGIONS.NORTH_AMERICA,
  limits: KindredAPI.LIMITS.DEV,
  debug: true,
  // showKey: true,
  //showDebug: true,
  retryOptions: {
    auto: false // NEW
  },
  showHeaders: true,
  cache: new KindredAPI.InMemoryCache()
  // cacheTTL default if not passed in and cache is passed in
})
```

## [2.0.61](https://github.com/ChauTNguyen/kindred-api/commit/00ba2892b8f737ba63fc8e4737dca33ccaf5fb49) - Clean up cache initialization.
The old way is ugly and not how libraries should do it.

Now, the library now exports the InMemoryCache and RedisCache classes so the user can now do something like this:

```javascript
const k = new KindredAPI.Kindred({
  key: 'fakeKey',
  defaultRegion: KindredAPI.REGIONS.NORTH_AMERICA,
  limits: KindredAPI.LIMITS.DEV,
  debug: true,
  // showKey: true,
  //showDebug: true,
  showHeaders: true,
  cache: new KindredAPI.InMemoryCache()
  // cacheTTL default if not passed in and cache is passed in
})
```

## [2.0.60](https://github.com/ChauTNguyen/kindred-api/commit/c547132784829de0af506ea7d5dd3fc2d6863ab0) Add showHeaders, add `api_key=` to URL for developer convenience.

### showHeaders
*showHeaders on (old behavior) & showKey off & debug on*

![Imgur](http://i.imgur.com/JsamNSn.png)

```javascript
/*

200 https://na1.api.riotgames.com/lol/summoner/v3/summoners/by-name/contractz?api_key=
{ 'x-app-rate-limit-count': '1:10,1:600',
  'x-method-rate-limit-count': '1:10,2:600',
  'x-rate-limit-count': '1:10,1:600',
  'retry-after': undefined }

*/
```

*showHeaders off & showKey off & debug on*

![Imgur](http://i.imgur.com/w6BzkDz.png)

```javascript
/*

200 https://na1.api.riotgames.com/lol/summoner/v3/summoners/by-name/contractz?api_key=

*/

```

### `api_key=`

*new behavior with appended `api_key` & showKey off & debug on*

```javascript
// https://na1.api.riotgames.com/lol/static-data/v3/champions?champListData=all&api_key=
```

*old behavior & showKey off & debug on*

```javascript
// https://na1.api.riotgames.com/lol/static-data/v3/champions?champListData=all
```

## [2.0.59](https://github.com/ChauTNguyen/kindred-api/commit/5543ee9c62d455ba5c2c9f8855556444a0997357) - Cache hits shouldn't have api keys in urls as well.

## [2.0.58](https://github.com/ChauTNguyen/kindred-api/commit/6a9a50460e99055c690e8b146ee250098cb3e586) - Fixed initialization bug I made in 2.0.57.

Default cache timers weren't set up when cache ttl was not passed in. Fixed.

## [2.0.57]() - Added query params handling, added, showKey option for initialization, and removed Tournament requests.

### query params handling
The `query-params.js` file maps endpoints to hard-coded string constants and
`Kindred` now has a `_verifyOptions` method.

These are used together to verify that the user is passing in the options
they desire. API endpoints do not throw errors when extra query parameters
or misspelled parameters are passed in.

Typos or the wrong type of options are common mistakes, so this
should help a lot.

eg: runeListData instead of runeData for grabbing a single rune.

Option errors will now always throw errors.

### showKey
Although this is useful for debugging Riot's API, I'm allowing users
to decide if they want to show their API key as a precaution. This also allows me to
not show my API key in my tests (I don't want to use other loggers for now).

### tournament requests
Removed this mostly because I wanted higher test coverage and because I don't
want to support it at the moment.

### dev/prod string (limit) initialization
Removed initialization through 'dev' and 'prod' strings.

### Fix validTTL checker
validTTL -> validTTL(ttl)

## [2.0.56](https://github.com/ChauTNguyen/kindred-api/commit/387a568fab15af420510a5e300aed01fe620f78a) - Removed redis client quit handler.

## [2.0.55](https://github.com/ChauTNguyen/kindred-api/commit/49ddb3ef1a7789c2d36556a0b3e2c7404d30cf7a) - Fixed getMatchlistByAccId & getMatchlistById.

Options weren't being passed into the request functions.

## [2.0.54](https://github.com/ChauTNguyen/kindred-api/commit/ae680079d486d55e34e3c6d1e87088142bf73b4f) - (minor) Removed some old examples.

## [2.0.53](https://github.com/ChauTNguyen/kindred-api/commit/7a8df99de3c03a4c3c614cf1308c8dd2abbb1dd4) - getProfileIcons()/Static.profileIcons now works on empty.

## [2.0.52](https://github.com/ChauTNguyen/kindred-api/commit/1f6bd3ea9de0ef082e9e0db9e4a9cb76be6aaa4e) - Removed Status.get() and Match.get() standard functions.
I decided that this wasn't a good idea due to many reasons (gotta do a lot of parameter handling which is annoying).

2.0.48's Match change is reverted basically.

## [2.0.51](https://github.com/ChauTNguyen/kindred-api/commit/a30e3644cdcb6c3cf3158b70a418ff18760d4e8e) - More tinkering with buffers to increase Rate Limiter efficiency!
## [2.0.50](https://github.com/ChauTNguyen/kindred-api/commit/655ba1497352c83edd62c5178725e146d6925fd2) - Champion.list() bug is now fixed.
## [2.0.49](https://github.com/ChauTNguyen/kindred-api/commit/bf1ea95828ccfcd615e71671de6f8726ea85ad8a) - Rate limit logs now prints out `x-rate-limit-type` header as well.
## [2.0.48](https://github.com/ChauTNguyen/kindred-api/commit/f721f0790889ca4f4714066525cf1b4819b10b4b) - Matchlist is now cachable.

When I updated my methods to use the v3 endpoints, I forgot to update and include Matchlist methods for Matchlist requests and so the CACHE_TIMER for MATCHLIST would not be used.

Match and matchlist requests use the same endpoints now, but they should be cached for different times as matches are nonchanging while matchlists are updating every 30 minutes to an hour or so.

Also, the cache timer for Matchlist is now fixed (I had ONE_HOUR instead of HOUR).

**Match.get now is overloaded, and works with just an integer being passed in as well.**

So you can now do stuffs like this:

```javascript
k.Match
 .get(2501758619)
 .then(data => console.log(data))
 .catch(error => console.error(error))
```

## [2.0.46](https://github.com/ChauTNguyen/kindred-api/commit/4e7bb5e7510761ca9e00f5963b16b299d14ff415) - API errors are now returned as status codes instead of strings.

When catching errors, users now just get the raw status code instead of some colorized string.

This was mostly a patch to do a lot of code refactoring. :P

## [2.0.45](https://github.com/ChauTNguyen/kindred-api/commit/25dba4e5870e2e8df808c9dd761b2b0939e3b074) - Fixed a few bugs and things that could cause bugs in rare situations.
## [2.0.44](https://github.com/ChauTNguyen/kindred-api/commit/3fd4ac7ac04aa3a992098b22e987807f170efcc6) - Promises no longer retry on 404's.
## [2.0.43](https://github.com/ChauTNguyen/kindred-api/commit/e58830b1b64fa967d45c2a0bbc62118b82da69af) - Production rate limits are now correct.
## [2.0.42](https://github.com/ChauTNguyen/kindred-api/commit/a65adc4bd609b0f7860a5ee55a2fb701c1e73f8f) - (non-bugfix) Added MatchTimelineById function.
## [2.0.41](https://github.com/ChauTNguyen/kindred-api/commit/37f5a50b691d66886a4fff29f3ad21fbf2a8aa45) - (non-bugfix) Added Status endpoint tests.
## [2.0.40](https://github.com/ChauTNguyen/kindred-api/commit/6c22b55a19306f501200325618ff02dda5d25ea9) - Fixed _statusRequest (now passes in region).
## [2.0.39](https://github.com/ChauTNguyen/kindred-api/commit/8089717995d42ae2b222b18c57f79c0fb8e11a27) - Added [spread rate limiting](https://github.com/ChauTNguyen/kindred-api/wiki/Rate-Limiter).

* ^
* Added QUEUE_STRINGS constant for Challenger/Master endpoints.
* Fixed Challenger/Master parameters. ```.list()``` should be callable with region + callback now.

## [2.0.38](https://github.com/ChauTNguyen/kindred-api/commit/d2f63a58a73e5b8c2c8d811f7ca40da9394afdc1) - Simplified [.env](https://github.com/ChauTNguyen/kindred-api/wiki/Tests) setup.
## [2.0.37](https://github.com/ChauTNguyen/kindred-api/commit/f624869c9549a3ec59b468ceba3cb83555d82124) - Set of core, core-utils, in-memory-cache, summoner, runes, masteries tests complete.

## [2.0.36](https://github.com/ChauTNguyen/kindred-api/commit/f5a530bdeaa7d4329e033f1ff36bcbbbdd2f3d79) - Constructor needs API key.

Added basic check for initialization. Constructors must be called with a key parameter.

## [2.0.35](https://github.com/ChauTNguyen/kindred-api/commit/f49fe96e6b54bcdea4f14c73f4ff24720ca00553) - setRegion doesn't break your program! Tests introduced.

* Fixed setRegion. It had a guaranteed exit function previously (brainfart).

* Converted process.exit(1)'s into throws for testing purposes.

* Added basic tests! Will be adding more as I have more time.

## [2.0.34](https://github.com/ChauTNguyen/kindred-api/commit/1eeb044b5c90e454a9924b8c22dfe4d0826bd192) - Multi-valued params in urls now work again!

v3 API endpoints are back to accepting param=x&param=y style strings, and so I reverted how baseRequest works.

v3 urls are now in the following form:

```
https://na1.api.riotgames.com/lol/match/v3/matchlists/by-account/47776491?queue=420&queue=440&champion=81&api_key=<api_key>
```

instead of:

```
https://na1.api.riotgames.com/lol/match/v3/matchlists/by-account/47776491?queue=420,440&champion=81&api_key=<api_key>
```

## [2.0.33](https://github.com/ChauTNguyen/kindred-api/commit/344cb5c918f5a771b5b3848c4f2bed144894e886) - Rate Limiter bursts earlier now.

Improved Rate Limit class. This reduces execution time to the expected time..

```javascript
var num = 45 // # of requests

function count(err, data) {
  if (data) --num
  if (err) console.error(err)
  if (num == 0) console.timeEnd('api')
}

console.time('api')
for (var i = 0; i < 15; ++i) {
  k.Champion.list('na', count)
  k.Champion.list('kr', count)
  k.Champion.list('euw', count)
}
```
This should output something like ```api: 11820.972ms```.

Before this change, it was ```20789~ms``` which is not what it should be. The execution time when outside requests are sent is reduced too (it used to be ```40000~ms``` in this case; now it is around ```23741~ms``` if you send < 10 outside requests while this is running).

## [2.0.32](https://github.com/ChauTNguyen/kindred-api/commit/c798dfea68796f3b68d3256e60c972f921c56a90) - Calling static calls with just an object is fixed.

Many of my static calls that used object parameters bugged out when I tried doing something like this:

```javascript
k.Champion.all({ champListData: 'all' })
          .then(data => console.log(data))
          .catch(error => console.error(error))
```

The calls had old code where it only worked for when you only passed in a callback OR both an object and a callback.

All these parameter-related issues are now fixed.<|MERGE_RESOLUTION|>--- conflicted
+++ resolved
@@ -6,13 +6,9 @@
 
 [TODO](https://github.com/ChauTNguyen/kindred-api/blob/master/TODO.md) to view future changes.
 
-<<<<<<< HEAD
-## [2.0.76]() - Remove static method rate limiting per 10s.
-
-Riot decided to remove the 1 request per 10 seconds limit after community backlash.
-The static method example below no longer works. It only takes a number. Furthermore, there is a bug as well: I have a hardcoded per 10s value. The code assumes that the method limit is per 10 seconds (because everything else is). Unfortunately, static data endpoints do not follow this rule. Avoid setting static data values -- I'll update the lib as Riot updates things.
-=======
-## [2.0.76](https://github.com/ChauTNguyen/kindred-api/commit/e41acf1179da08731622bcd23f2e5d61eafff97c) - Add forAccountId and forPlatformId to getMatch and Match.by.id.
+## [2.0.77](https://github.com/ChauTNguyen/kindred-api/commit/e41acf1179da08731622bcd23f2e5d61eafff97c) - Add forAccountId and forPlatformId to getMatch and Match.by.id.
+
+The branch for this is [2.0.76](https://github.com/ChauTNguyen/kindred-api/tree/rel/2.0.76) due to a mistake. The real rel/2.0.76 was a hotfix instead of a rel branch.
 
 [Get match endpoint docs & examples](https://github.com/ChauTNguyen/kindred-api/wiki/MATCH-V3) have been updated.
 
@@ -35,7 +31,11 @@
 }
 }(edited)
 ```
->>>>>>> 80e6c7b7
+
+## [2.0.76](https://github.com/ChauTNguyen/kindred-api/commit/62cd2a5063d821291090427610b3a3d1333d1193) - Remove static method rate limiting per 10s.
+
+Riot decided to remove the 1 request per 10 seconds limit after community backlash.
+The static method example below no longer works. It only takes a number. Furthermore, there is a bug as well: I have a hardcoded per 10s value. The code assumes that the method limit is per 10 seconds (because everything else is). Unfortunately, static data endpoints do not follow this rule. Avoid setting static data values -- I'll update the lib as Riot updates things.
 
 ## [2.0.75](https://github.com/ChauTNguyen/kindred-api/commit/5e58e2639fbb0d8aa254cc47ccb1c19d720eaf14) - Add static method rate limiting.
 Defaults are
